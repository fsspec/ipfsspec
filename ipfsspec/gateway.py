--- conflicted
+++ resolved
@@ -24,13 +24,9 @@
 
 
 import os
-<<<<<<< HEAD
-IPFSHTTP_LOCAL_HOST = os.getenv('IPFSHTTP_LOCAL_HOST', '127.0.0.1')
-=======
+
 # IPFSHTTP_LOCAL_HOST = os.getenv('IPFSHTTP_LOCAL_HOST', '127.0.0.1')
-# print(IPFSHTTP_LOCAL_HOST)
-
->>>>>>> 657bcb91
+
 class AsyncIPFSGatewayBase:
 
     # DEFAULT_GATEWAY_MAP = {
